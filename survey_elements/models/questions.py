"""
Defines the core data structures for survey questions and elements.
Each class mirrors a Decipher survey element, with attributes corresponding to XML attributes.
Each class includes a `to_xml_element` method to convert the dataclass instance to an XML element.

Definitions: https://forstasurveys.zendesk.com/hc/en-us/articles/4409469868315-Overview-of-Question-and-Element-Tags

Classes:
- Element: Base class for all survey elements.
- Cell: Represents <row>, <col>, and <choice> elements.
- QuestionCluster: Handles a group of questions.
- Question: Base class for all question types.
- Row: Represents a <row> element.
- Col: Represents a <col> element.
- Choice: Represents a <choice> element.
- RadioQuestion: Represents a <radio> question (single-select).
- CheckboxQuestion: Represents a <checkbox> question (multi-select).
- NumberQuestion: Represents a <number> question (numeric input).
- FloatQuestion: Represents a <float> question (decimal input).
- TextQuestion: Represents a <text> question (single-line text input).
- TextAreaQuestion: Represents a <textarea> question (multi-line text input).
- SelectQuestion: Represents a <select> question (dropdown selection).

Author: Ben Andrews
Date: August 2025
"""

from dataclasses import dataclass, field
import xml.etree.ElementTree as ET
from typing import (
    Optional,
    Union,
    Tuple,
    Optional,
    TYPE_CHECKING,
)
import re
from enum import Enum

from survey_elements.models.enums import (
    Where,
    Grouping,
    Legend,
    Sort,
)
from survey_elements.utils.xml_helpers import _append_children
from survey_elements.utils.xml_helpers import bool_bit, str_, csv
from survey_elements.models.logic import DefineRef
from survey_elements.models.structural import (
    Exec,
    Validate,
    Style,
)
from survey_elements.utils.editables import EditableTemplate
from survey_elements.models import enums as _enums  # adjust import path if needed

if TYPE_CHECKING:
    from .logic import *
    from .questions import *


def _join_csv_field(v) -> str | None:
    """Converter used by ATTR_MAP: accepts tuple/list/set/str -> returns CSV or None."""
    if v is None:
        return None
    if isinstance(v, str):
        return v if v != "" else None
    try:
        seq = tuple(v)
    except TypeError:
        return str(v)
    if not seq:
        return None
    return ",".join(str(x) for x in seq)


@dataclass
class Element:
    """
    Base class - all questions and elements contain these


    Methods:
    - to_xml_element: Converts the object to an XML element
    """

    # Optional `TEXT_FIELD` (sets `el.text` for simple text nodes)
    # No inner text on Element
    TEXT_FIELD = None

    # Mandatory
    label: str
    disabled: bool | None = None
    randomize: bool | None = None
    where: set[Where] = field(default_factory=set)
    alt: str | None = None
    altlabel: str | None = None
    translateable: str | None = None
    id: str | None = None
    sst: bool | None = None
    cond: str | None = None
    verify: str | None = None

    # For each field above, how to turn it into an XML attribute string
    # If the value is None, it will not be included in the XML element.
    ATTR_MAP = {
        "label": str_,
        "disabled": bool_bit,
        "randomize": bool_bit,
        # only emit style attribute when the python field is a plain string
        "style": (
            "style",
            lambda v: None if v is None or not isinstance(v, str) else str(v),
        ),
        "where": csv,
        "alt": str_,
        "altlabel": str_,
        "translateable": str_,
        "id": str_,
        "sst": bool_bit,
        "cond": str_,
        "verify": str_,
    }

    def to_xml_element(self) -> ET.Element:
        """
        Converts a given object to an XML element (ElementTree).
        Uses the class's ATTR_MAP to determine how to convert attributes to XML attributes.
        If the class has a TEXT_FIELD defined, that attribute will be used as the inner text of the XML element.
        If the class has a CHILD_TEXT_MAP defined, those attributes will be added as child elements with text.
        Returns:
            ET.Element: The XML element representation of the object.
        """
        cls = type(self)
        # Determine the XML tag name and attribute mapping
        tag = getattr(cls, "XML_TAG", cls.__name__.lower())
        amap = getattr(cls, "ATTR_MAP", {})

        attrs = {}

        # Convert attributes to XML attributes using the ATTR_MAP mapping
        for py_name, spec in amap.items():
            xml_name, conv = spec if isinstance(spec, tuple) else (py_name, spec)
            raw = getattr(self, py_name, None)
            out = conv(raw)
            if out not in (None, ""):
                attrs[xml_name] = out

        # Create the XML element
        el = ET.Element(tag, attrs)

        # If this class declares a TEXT_FIELD, grab that attribute from the object and use it as the XML element text.
        text_field = getattr(cls, "TEXT_FIELD", None)
        if text_field:
            txt = getattr(self, text_field, None)
            if txt is not None:
                el.text = str(txt)

        # If this class declares a CHILD_TEXT_MAP, add those attributes as child elements with text.
        child_text_map = getattr(cls, "CHILD_TEXT_MAP", {})
        # For each entry in CHILD_TEXT_MAP, create a child element with the specified tag and text.
        for py_name, spec in child_text_map.items():
            child_tag, conv = spec if isinstance(spec, tuple) else (py_name, spec)
            raw = getattr(self, py_name, None)
            txt = conv(raw)
            if txt not in (None, ""):
                ET.SubElement(el, child_tag).text = txt

        return el


@dataclass
class Cell(Element):
    """
    Attributes for <row>, <col> and <choice> elements.
    These elements can contain text content.

    Methods:
    - to_xml_element: Converts the object to an XML element
    """

    # This means inner text becomes the node text.
    TEXT_FIELD = "content"

    content: str | None = None
    open: bool | None = None
    openSize: int | None = None
    # comma-separated list of unknown strings
    groups: set[str] = field(default_factory=set)
    value: int | None = None
    exclusive: bool | None = None
    aggregate: bool | None = None
    percentages: bool | None = None
    optional: bool | None = None
    range: str | None = None
    okUnique: bool | None = None
    openOptional: bool | None = None
    colLegend: bool | None = None
    extraError: bool | None = None
    amount: int | None = None
    size: int | None = None
    averages: bool | None = None

    # For each field above, how to turn it into an XML attribute string
    # If the value is None, it will not be included in the XML element.
    ATTR_MAP = {
        **Element.ATTR_MAP,
        "open": bool_bit,
        "openSize": str_,
        "groups": csv,
        "value": str_,
        "exclusive": bool_bit,
        "aggregate": bool_bit,
        "percentages": bool_bit,
        "optional": bool_bit,
        "range": str_,
        "okUnique": bool_bit,
        "openOptional": bool_bit,
        "colLegend": bool_bit,
        "extraError": bool_bit,
        "amount": str_,
        "size": str_,
        "averages": bool_bit,
    }


@dataclass(kw_only=True, eq=False)
class Question(Element):
    """
    The question attributes apply to <radio>, <select>, <checkbox>, <number>, <float>, <text> and <textarea> elements.


    Methods:
    - to_xml_element: Converts the object to an XML element
    """

    # TODO Add links to Suspend, Exec, Terminate, Note and Block objects that linked to this class
    __hash__ = object.__hash__  # create unique hash to identify each question instance

    def __post_init__(self) -> None:
        """Functions called post initiation"""
        self._bind_define_refs()  # Assign DefineRefs with self reference to DefineRef parent attribute
        self._set_editable_template()

    # Mandatory elements
    title: str

<<<<<<< HEAD
    # Title Editability
    editable: bool = False # Whether the use is allowed to edit the question text
=======
    editable: bool = False  # Whether the use is allowed to edit the question text

>>>>>>> 285f73be
    editable_obj: Optional[EditableTemplate] = None
    historic_title: Optional[str] = ""  # Stores original title before render
    start_delimiter: str = r"{{"
    end_delimiter: str = r"}}"

<<<<<<< HEAD
    suspend: Suspend

=======
    # parent_cluster: Optional[QuestionCluster] = None
>>>>>>> 285f73be
    # Optional xml elements
    comment: str | None = None
    below: str | None = None
    choiceCond: str | None = None

    colCond: str | None = None
    colLegend: str | None = None
    cond: str | None = None
    exec: Exec | None = None
    validate: Validate | None = None
    style: Style | None = None
    grouping: set[Grouping] = field(default_factory=set)
    optional: bool | None = None
    rightOf: str | None = None
    rowCond: str | None = None
    rowLegend: set[Legend] = field(default_factory=set)
    shuffleBy: str | None = None
    sortChoices: set[Sort] = field(default_factory=set)
    sortCols: set[Sort] = field(default_factory=set)
    sortRows: set[Sort] = field(default_factory=set)
    uses: str | None = None
    values: str | None = None
    virtual: str | None = None
    size: str | None = None

    # Survey styling (ss attributes)
    ss_listDisplay: str | None = None

    # Button rating attributes (atm1d) - https://forstasurveys.zendesk.com/hc/en-us/articles/4409461312923-Customizing-the-Button-Select-Element
    atm1d_numCols: str | None = None
    atm1d_showInput: str | None = None
    atm1d_viewMode: tuple[str, ...] = field(default_factory=tuple)
    atm1d_large_minHeight: str | None = None
    atm1d_large_maxHeight: str | None = None
    atm1d_large_minWidth: str | None = None
    atm1d_large_maxWidth: str | None = None
    atm1d_large_buttonAlign: tuple[str, ...] = field(default_factory=tuple)
    atm1d_large_contentAlign: tuple[str, ...] = field(default_factory=tuple)
    atm1d_small_minHeight: str | None = None
    atm1d_small_maxHeight: str | None = None
    atm1d_small_minWidth: str | None = None
    atm1d_small_maxWidth: str | None = None
    atm1d_small_buttonAlign: tuple[str, ...] = field(default_factory=tuple)
    atm1d_small_contentAlign: tuple[str, ...] = field(default_factory=tuple)

    # shuffle fields as CSV strings
    shuffle: tuple[str, ...] = field(default_factory=tuple)
    rowShuffle: tuple[str, ...] = field(default_factory=tuple)
    colShuffle: tuple[str, ...] = field(default_factory=tuple)
    choiceShuffle: tuple[str, ...] = field(default_factory=tuple)

    # For each field above, how to turn it into an XML attribute string
    # If the value is None, it will not be included in the XML element.
    ATTR_MAP = {
        **Element.ATTR_MAP,
        "below": str_,
        "choiceCond": str_,
        "choiceShuffle": ("choiceShuffle", _join_csv_field),
        "colCond": str_,
        "colLegend": str_,
        "colShuffle": ("colShuffle", _join_csv_field),
        # shuffle is a set[Shuffle] -> emit CSV of enum values
        "shuffle": ("shuffle", _join_csv_field),
        "shuffleBy": str_,
        "sortChoices": csv,
        "sortCols": csv,
        "sortRows": csv,
        "uses": str_,
        "values": str_,
        "virtual": str_,
        "ss_listDisplay": ("ss:listDisplay", str_),
        "size": str_,
        # atm1d mappings MUST use the colon form as the XML name
        "atm1d_numCols": ("atm1d:numCols", str_),
        "atm1d_showInput": ("atm1d:showInput", str_),
        "atm1d_viewMode": ("atm1d:viewMode", _join_csv_field),
        "atm1d_large_minHeight": ("atm1d:large_minHeight", str_),
        "atm1d_large_maxHeight": ("atm1d:large_maxHeight", str_),
        "atm1d_large_minWidth": ("atm1d:large_minWidth", str_),
        "atm1d_large_maxWidth": ("atm1d:large_maxWidth", str_),
        # buttonAlign stored as a set[Align]: emit first selected value (or None)
        "atm1d_large_buttonAlign": ("atm1d:large_buttonAlign", _join_csv_field),
        "atm1d_large_contentAlign": ("atm1d:large_contentAlign", _join_csv_field),
        "atm1d_small_minHeight": ("atm1d:small_minHeight", str_),
        "atm1d_small_maxHeight": ("atm1d:small_maxHeight", str_),
        "atm1d_small_minWidth": ("atm1d:small_minWidth", str_),
        "atm1d_small_maxWidth": ("atm1d:small_maxWidth", str_),
        "atm1d_small_buttonAlign": ("atm1d:small_buttonAlign", _join_csv_field),
        "rowShuffle": ("rowShuffle", _join_csv_field),
        "colShuffle": ("colShuffle", _join_csv_field),
        "atm1d_small_contentAlign": ("atm1d:small_contentAlign", _join_csv_field),
    }

    CHILD_TEXT_MAP = {
        "title": ("title", str_),  # <title>...</title>
        "comment": ("comment", str_),  # <comment></comment>
    }

    # Logs any previous DefineRefs if resolve has occured
    historic_define_refs: Optional[Tuple[DefineRef, ...]] = None

    @property
    def define_refs(self) -> Tuple[DefineRef, ...]:
        """Tuple of DefineRef instances within a questions rows"""
        return tuple(r for r in getattr(self, "rows", ()) if isinstance(r, DefineRef))

    def _bind_define_refs(self) -> None:
        """Adds self to parent of instances of DefineRef"""
        seq = getattr(self, "define_refs", None)
        if not seq:
            return
        for item in seq:
            print("adding parent")
            item.add_parent(q=self)

    def _set_editable_template(self) -> None:
        """Creates a EditableText class for the question"""
        self.editable_obj = EditableTemplate(
            raw_template=self.title, start=self.start_delimiter, end=self.end_delimiter
        )

    def render_question(self):
        """Renders editable question with user changes"""
        if not self.editable:
            return
        if not self.historic_title:
            # Log historic title
            self.historic_title = self.title
        # Override title
        self.title = self.editable_obj.render()

    def to_xml_element(self) -> ET.Element:
        # 1) Build the base element + title/comment the way Element does
        el = super().to_xml_element()

        # 1.5) append exec child if present (Exec dataclass has to_xml_element)
        exec_obj = getattr(self, "exec", None)
        if exec_obj is not None:
            el.append(exec_obj.to_xml_element())
        # 1.6) append validate child if present (Exec dataclass has to_xml_element)
        validate_obj = getattr(self, "validate", None)
        if validate_obj is not None:
            el.append(validate_obj.to_xml_element())

        style_obj = getattr(self, "style", None)
        if style_obj is not None:
            el.append(style_obj.to_xml_element())

        # 2) Append rows/cols/choices if they exist
        if hasattr(self, "rows"):
            _append_children(el, getattr(self, "rows"))
        if hasattr(self, "cols"):
            _append_children(el, getattr(self, "cols"))
        if hasattr(self, "choices"):
            _append_children(el, getattr(self, "choices"))

        return el


@dataclass()
class Row(Cell):
    """
    Attributes for <row> elements. Only need XML_TAG here.
    Inherits from Cell, which contains all the attributes and methods.
    """

    XML_TAG = "row"


@dataclass()
class NoAnswer(Cell):
    """
    Attributes for <noanswer> elements. Only need XML_TAG here.
    Inherits from Cell, which contains all the attributes and methods.
    """

    XML_TAG = "noanswer"


@dataclass()
class Col(Cell):
    """
    Attributes for <col> elements. Only need XML_TAG here.
    Inherits from Cell, which contains all the attributes and methods.
    """

    XML_TAG = "col"


@dataclass()
class Choice(Cell):
    """
    Attributes for <col> elements. Only need XML_TAG here.
    Inherits from Cell, which contains all the attributes and methods.
    """

    XML_TAG = "choice"


# ------------- SPECIFIC QUESTION TYPES ------------- #


@dataclass(kw_only=True, eq=False)
class RadioQuestion(Question):
    """
    Attributes for <radio> questions (single-select). A <radio> question can contain <row> and <col> elements.
    https://forstasurveys.zendesk.com/hc/en-us/articles/4409476975899-Single-Select-Question-XML
    """

    XML_TAG = "radio"

    # rows may contain Row or NoAnswer
    rows: tuple[Union[Row, "NoAnswer"], ...]
    cols: tuple[Col, ...] = ()


@dataclass(kw_only=True, eq=False)
class AutoFill(Question):
    """
    Attributes for <autofill> questions] (for piping).
    """

    XML_TAG = "autofill"

    rows: tuple[Union[Row, "NoAnswer"], ...] = ()


@dataclass(kw_only=True, eq=False)
class CheckboxQuestion(Question):
    """
    Attributes for <checkbox> questions (multi-select)
    https://forstasurveys.zendesk.com/hc/en-us/articles/4409476958107-Multi-Select-Question-XML
    """

    XML_TAG = "checkbox"
    atleast: int = 1
    rows: tuple[Union[Row, "NoAnswer"], ...]
    cols: tuple[Col, ...] = ()


@dataclass(kw_only=True, eq=False)
class NumberQuestion(Question):
    """
    Attributes for <number> questions (numeric input).
    https://forstasurveys.zendesk.com/hc/en-us/articles/4409469867291-Number-Element-XML
    """

    XML_TAG = "number"
    size: int | None = None
    rows: tuple[Union[Row, "NoAnswer"], ...] = ()
    cols: tuple[Col, ...] = ()


@dataclass(kw_only=True, eq=False)
class FloatQuestion(Question):
    """
    Attributes for <float> questions (decimal input).
    https://forstasurveys.zendesk.com/hc/en-us/articles/4409461339291-Float-Question-Attributes
    """

    XML_TAG = "float"
    size: int | None = None

    # Optional
    rows: tuple[Row, ...] = ()
    cols: tuple[Col, ...] = ()


@dataclass(kw_only=True, eq=False)
class TextQuestion(Question):
    """
    Attributes for <text> questions (single-line text input).
    https://forstasurveys.zendesk.com/hc/en-us/articles/4409476985755-Text-Question-XML
    """

    XML_TAG = "text"
    size: int | None = None

    # Optional
    rows: tuple[Union[Row, "NoAnswer"], ...] = ()
    cols: tuple[Col, ...] = ()


@dataclass(kw_only=True, eq=False)
class TextAreaQuestion(Question):
    """
    Attributes for <textarea> questions (multi-line text input).
    https://forstasurveys.zendesk.com/hc/en-us/articles/4409476986651-TextArea-Question-Attributes
    """

    XML_TAG = "textarea"
    size: int | None = None

    # Optional
    rows: tuple[Union[Row, "NoAnswer"], ...] = ()
    cols: tuple[Col, ...] = ()


@dataclass(kw_only=True, eq=False)
class SelectQuestion(Question):
    """
    Attributes for <select> questions (dropdown selection).
    https://forstasurveys.zendesk.com/hc/en-us/articles/4409461334299-Dropdown-Menu-Question-XML
    """

    XML_TAG = "select"
    choices: tuple[Choice, ...] = ()


def _csv_to_enum_set(csv_text: str | None, enum_cls) -> set:
    """Convert CSV/text -> set of enum members. Ignores empty values."""
    if not csv_text:
        return set()
    parts = [p.strip() for p in csv_text.split(",") if p.strip()]
    out = set()
    for p in parts:
        # try matching by name, value or label attribute
        for member in enum_cls:
            if (
                p == member.name
                or p == getattr(member, "value", None)
                or p == getattr(member, "label", None)
            ):
                out.add(member)
                break
        else:
            # fallback: leave as raw string (optional)
            pass
    return out


def _single_to_enum(value: str | None, enum_cls):
    s = (value or "").strip()
    if not s:
        return None
    for member in enum_cls:
        if (
            s == member.name
            or s == getattr(member, "value", None)
            or s == getattr(member, "label", None)
        ):
            return member
    return None<|MERGE_RESOLUTION|>--- conflicted
+++ resolved
@@ -245,24 +245,15 @@
     # Mandatory elements
     title: str
 
-<<<<<<< HEAD
     # Title Editability
     editable: bool = False # Whether the use is allowed to edit the question text
-=======
-    editable: bool = False  # Whether the use is allowed to edit the question text
-
->>>>>>> 285f73be
     editable_obj: Optional[EditableTemplate] = None
     historic_title: Optional[str] = ""  # Stores original title before render
     start_delimiter: str = r"{{"
     end_delimiter: str = r"}}"
 
-<<<<<<< HEAD
     suspend: Suspend
 
-=======
-    # parent_cluster: Optional[QuestionCluster] = None
->>>>>>> 285f73be
     # Optional xml elements
     comment: str | None = None
     below: str | None = None
